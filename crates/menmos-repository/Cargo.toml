[package]
name = "menmos-repository"
version = "0.0.10"
license = "Apache-2.0"
authors = ["William Dussault <dalloriam@gmail.com>"]
edition = "2021"
description = "Menmos library for storing blobs"

[lib]
name = "repository"
path = "src/lib.rs"

# See more keys and their definitions at https://doc.rust-lang.org/cargo/reference/manifest.html

[dependencies]
anyhow = "1"
async-trait = "0.1.42"
<<<<<<< HEAD
aws-config = "0.5.1"
aws-sdk-s3 = "0.5.0"
aws-smithy-http = {version = "0.34", features = ["rt-tokio"]}
=======
aws-config = "0.4.1"
aws-sdk-s3 = "0.4.1"
aws-smithy-http = {version = "0.35", features = ["rt-tokio"]}
>>>>>>> 2ba917f5
bytes = "1"
futures = "0.3"
lfan = {version = "^0.0.10", features = ["async"]}
menmos-betterstreams = {version = "^0.0.10"}
menmos-interface = {version = "^0.0.10"}
sysinfo = "0.23"
tokio = {version = "1.2", features = ["full"]}
tracing = {version = "0.1", features = ["max_level_trace", "release_max_level_debug"]}<|MERGE_RESOLUTION|>--- conflicted
+++ resolved
@@ -15,15 +15,9 @@
 [dependencies]
 anyhow = "1"
 async-trait = "0.1.42"
-<<<<<<< HEAD
 aws-config = "0.5.1"
 aws-sdk-s3 = "0.5.0"
-aws-smithy-http = {version = "0.34", features = ["rt-tokio"]}
-=======
-aws-config = "0.4.1"
-aws-sdk-s3 = "0.4.1"
 aws-smithy-http = {version = "0.35", features = ["rt-tokio"]}
->>>>>>> 2ba917f5
 bytes = "1"
 futures = "0.3"
 lfan = {version = "^0.0.10", features = ["async"]}
