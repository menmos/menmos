--- conflicted
+++ resolved
@@ -23,12 +23,8 @@
     )]
     profile: String,
 
-<<<<<<< HEAD
-    /// The
-=======
     /// The max number of retries for a given request..
     #[clap(short = 'r', long = "retries")]
->>>>>>> b67ed024
     max_retry_count: Option<usize>,
 
     #[clap(subcommand)]
