use std::sync::Arc;

use anyhow::{anyhow, Result};

use chrono::{DateTime, Duration, Utc};

use indexer::iface::RoutingMapper;
use interface::{BlobMetaRequest, StorageNodeInfo};

use menmos_std::collections::{AsyncHashMap, AsyncList};

const NODE_FORGET_DURATION_SECONDS: i64 = 60;

pub struct NodeRouter<I>
where
    I: RoutingMapper + Send + Sync,
{
    storage_nodes: AsyncHashMap<String, (StorageNodeInfo, DateTime<Utc>)>,
    round_robin: AsyncList<String>,

    node_forget_duration: Duration,

    index: Arc<I>,
}

impl<I> NodeRouter<I>
where
    I: RoutingMapper + Send + Sync,
{
    pub fn new(index: Arc<I>) -> Self {
        Self {
            storage_nodes: AsyncHashMap::new(),
            round_robin: Default::default(),
            node_forget_duration: Duration::seconds(NODE_FORGET_DURATION_SECONDS),
            index,
        }
    }

    async fn prune_last_node(&self) {
        if let Some(node_id) = self.round_robin.pop_back().await {
            self.storage_nodes.remove(&node_id).await;
        } else {
            log::warn!("called pruned_last_node with an empty node list");
        }
    }

    async fn get_node_if_fresh(&self, node_id: &str) -> Option<StorageNodeInfo> {
        if let Some((node_info, seen_at)) = self.storage_nodes.get(node_id).await {
            if Utc::now() - seen_at > self.node_forget_duration {
                // Node is expired.
                None
            } else {
                Some(node_info)
            }
        } else {
            // Node doesn't exist.
            None
        }
    }

    pub async fn add_node(&self, storage_node: StorageNodeInfo) {
        let node_id = storage_node.id.clone();

        let already_existed = self
            .storage_nodes
            .insert(storage_node.id.clone(), (storage_node, chrono::Utc::now()))
            .await
            .is_some();

        if !already_existed {
            self.round_robin.push_back(node_id).await;
        }
    }

    pub async fn get_node(&self, node_id: &str) -> Option<StorageNodeInfo> {
        self.get_node_if_fresh(node_id).await
    }

    pub async fn list_nodes(&self) -> Vec<StorageNodeInfo> {
        self.storage_nodes
            .get_all()
            .await
            .into_iter()
            .map(|(_k, (node_info, _last_seen))| node_info)
            .collect()
    }

    async fn route_routing_key(
        &self,
        meta_request: &BlobMetaRequest,
        username: &str,
    ) -> Result<Option<StorageNodeInfo>> {
<<<<<<< HEAD
        let routed_storage_node_maybe = self
            .index
            .get_routing_config(username)?
            .map(|cfg_state| {
                meta_request
                    .metadata
                    .get(&cfg_state.routing_config.routing_key)
                    .map(|cfg_value| (cfg_state.routing_config, cfg_value))
            })
            .flatten()
            .map(|(routing_cfg, routing_field_value)| {
                routing_cfg.routes.get(routing_field_value).cloned()
            })
            .flatten();
=======
        let routed_storage_node_maybe =
            if let Some(routing_config) = self.index.get_routing_config(username)? {
                meta_request
                    .metadata
                    .get(&routing_config.routing_key)
                    .and_then(|field_value| routing_config.routes.get(field_value).cloned())
            } else {
                None
            };
>>>>>>> 2501b34d

        if let Some(storage_node_id) = routed_storage_node_maybe {
            self.get_node(&storage_node_id)
                .await
                .map(Some)
                .ok_or_else(|| {
                    anyhow!("routing configuration routes to node '{}' but node is unreachable")
                })
        } else {
            Ok(None)
        }
    }

    async fn route_round_robin(&self) -> Result<StorageNodeInfo> {
        loop {
            let node_id = self
                .round_robin
                .pop_front()
                .await
                .ok_or_else(|| anyhow!("no storage node defined"))?;

            self.round_robin.push_back(node_id.clone()).await;

            if let Some(node) = self.get_node_if_fresh(&node_id).await {
                return Ok(node);
            } else {
                self.prune_last_node().await;
            }
        }
    }

    pub async fn route_blob(
        &self,
        _blob_id: &str,
        meta_request: &BlobMetaRequest,
        username: &str,
    ) -> Result<StorageNodeInfo> {
        match self.route_routing_key(meta_request, username).await? {
            Some(v) => Ok(v),
            None => self.route_round_robin().await,
        }
    }
}<|MERGE_RESOLUTION|>--- conflicted
+++ resolved
@@ -90,32 +90,16 @@
         meta_request: &BlobMetaRequest,
         username: &str,
     ) -> Result<Option<StorageNodeInfo>> {
-<<<<<<< HEAD
-        let routed_storage_node_maybe = self
-            .index
-            .get_routing_config(username)?
-            .map(|cfg_state| {
-                meta_request
-                    .metadata
-                    .get(&cfg_state.routing_config.routing_key)
-                    .map(|cfg_value| (cfg_state.routing_config, cfg_value))
-            })
-            .flatten()
-            .map(|(routing_cfg, routing_field_value)| {
-                routing_cfg.routes.get(routing_field_value).cloned()
-            })
-            .flatten();
-=======
-        let routed_storage_node_maybe =
-            if let Some(routing_config) = self.index.get_routing_config(username)? {
-                meta_request
-                    .metadata
-                    .get(&routing_config.routing_key)
-                    .and_then(|field_value| routing_config.routes.get(field_value).cloned())
-            } else {
-                None
-            };
->>>>>>> 2501b34d
+        let routed_storage_node_maybe = if let Some(cfg_state) =
+            self.index.get_routing_config(username)?
+        {
+            meta_request
+                .metadata
+                .get(&cfg_state.routing_config.routing_key)
+                .and_then(|field_value| cfg_state.routing_config.routes.get(field_value).cloned())
+        } else {
+            None
+        };
 
         if let Some(storage_node_id) = routed_storage_node_maybe {
             self.get_node(&storage_node_id)
