use std::io;
use std::ops::Bound;
use std::sync::Arc;
use std::time::Duration;

use anyhow::{anyhow, ensure, Result};
use async_trait::async_trait;
use bytes::Bytes;
use chrono::Utc;
use futures::{stream::empty, Stream};
use interface::{Blob, BlobInfo, BlobInfoRequest, CertificateInfo, StorageNode, Type};
use repository::{Repository, StreamInfo};
use tokio::sync::Mutex;

use super::{
<<<<<<< HEAD
    directory_proxy::DirectoryProxy, node_info::get_info, rebuild, transfer::TransferManager,
=======
    directory_proxy::DirectoryProxy, index::Index, node_info::get_info, rebuild,
>>>>>>> 9e1efb58
    ConcurrentRepository, Config,
};

type RepoBox = Box<dyn Repository + Send + Sync>;

type ConcurrentCertInfo = Arc<Mutex<Option<CertificateInfo>>>;

pub struct Storage {
    config: Config,

    certificates: ConcurrentCertInfo,

    directory: Arc<DirectoryProxy>,

<<<<<<< HEAD
    index: Arc<sled::Db>,
    repo: Arc<ConcurrentRepository>,

    transfer_manager: Arc<Mutex<Option<TransferManager>>>,
=======
    index: Arc<Index>,
    repo: ConcurrentRepository,
>>>>>>> 9e1efb58
}

impl Storage {
    pub async fn new(
        config: Config,
        repo: RepoBox,
        certs: Option<CertificateInfo>,
    ) -> Result<Self> {
        let proxy = Arc::from(DirectoryProxy::new(
            &config.directory,
            &config.node.encryption_key,
        )?);

        let certificates = Arc::from(Mutex::from(certs));

        let index = Arc::from(Index::new(&config.node.db_path)?);

        let repo = Arc::from(ConcurrentRepository::new(
            repo,
            Duration::from_secs(config.node.key_locks_lifetime_seconds),
            config.node.key_locks_max_memory,
        ));

        let transfer_manager = TransferManager::new(repo.clone(), index.clone(), config.clone());

        let s = Self {
            config,
            directory: proxy,
            index,
            repo,
            certificates,
            transfer_manager: Arc::new(Mutex::new(Some(transfer_manager))),
        };

        Ok(s)
    }

    pub async fn update_registration(&self) -> Result<()> {
        let response = self
            .directory
            .register_storage_node(
                get_info(
                    self.config.server.port,
                    self.config.server.subnet_mask,
                    self.config.node.name.clone(),
                    self.config.node.redirect_ip.clone(),
                )
                .await?,
                &self.config.server.certificate_storage_path,
            )
            .await?;

        // Update the certificate info.
        {
            let mut cert_info_guard = self.certificates.lock().await;
            *cert_info_guard = response.certificate_info;
        }

        // Enqueue the requested transfers.
        if let Some(transfer_manager) = &(*self.transfer_manager.lock().await) {
            for move_request in response.move_requests {
                transfer_manager.move_blob(move_request).await?;
            }
        } else {
            panic!("invalid state: received a request but transfer manager is not running");
        }

        // Trigger the rebuild task.
        if response.rebuild_requested {
            let params = rebuild::Params {
                storage_node_name: self.config.node.name.clone(),
                directory_host_url: self.config.directory.url.clone(),
                directory_host_port: self.config.directory.port,
            };

            let proxy_cloned = self.directory.clone();
            let db_cloned = self.index.clone();

            // TODO: Hold a join handle to this and refuse stopping the storage node until it completes.
            tokio::task::spawn(async move {
                if let Err(e) = rebuild::execute(params, proxy_cloned, db_cloned).await {
                    log::error!("rebuild failed: {}", e);
                } else {
                    log::info!("rebuild complete");
                }
            });
        }
        Ok(())
    }

    pub async fn stop_transfers(&self) -> Result<()> {
        let manager = {
            let mut manager_guard = self.transfer_manager.lock().await;
            (*manager_guard)
                .take()
                .ok_or_else(|| anyhow!("cannot stop transfers: transfers are already stopped"))?
        };

        manager.stop().await
    }

    fn is_blob_owned_by(&self, blob_id: &str, username: &str) -> Result<bool> {
        let blob_info = self
            .index
            .get(blob_id)?
            .ok_or_else(|| anyhow!("not found"))?;

        Ok(blob_info.owner == username)
    }
}

#[async_trait]
impl StorageNode for Storage {
    async fn put(
        &self,
        id: String,
        info_request: BlobInfoRequest,
        stream: Option<Box<dyn Stream<Item = Result<Bytes, io::Error>> + Send + Sync + Unpin>>,
    ) -> Result<()> {
        if let Some(s) = stream {
            self.repo
                .save(id.clone(), info_request.meta_request.size, s)
                .await?;
        }

        let (created_at, modified_at) = if let Some(old_info) = self.index.get(&id)? {
            (old_info.meta.created_at, old_info.meta.modified_at)
        } else {
            let date = Utc::now();
            (date, date)
        };

        let info = info_request.into_blob_info(created_at, modified_at);
        self.index.insert(&id, &info)?;

        self.directory
            .index_blob(&id, info, &self.config.node.name)
            .await?;

        Ok(())
    }

    async fn write(
        &self,
        id: String,
        range: (Bound<u64>, Bound<u64>),
        body: Bytes,
        username: &str,
    ) -> Result<()> {
        // Privilege check.
        ensure!(self.is_blob_owned_by(&id, username)?, "forbidden");

        // Write the diff
        let new_blob_size = self.repo.write(id.clone(), range, body).await?;

        if let Some(mut info) = self.index.get(&id)? {
            info.meta.modified_at = Utc::now();
            info.meta.size = new_blob_size;
            self.index.insert(&id, &info)?;

            // Update the config on the directory.
            self.directory
                .index_blob(&id, info, &self.config.node.name)
                .await?;
        } else {
            return Err(anyhow!("failed to update blob size"));
        }

        Ok(())
    }

    async fn get(&self, blob_id: String, range: Option<(Bound<u64>, Bound<u64>)>) -> Result<Blob> {
        let info: BlobInfo = self
            .index
            .get(&blob_id)?
            .ok_or_else(|| anyhow!("missing meta"))?;

        let stream_info = match info.meta.blob_type {
            Type::Directory => StreamInfo {
                stream: Box::from(empty()),
                chunk_size: 0,
                total_size: 0,
            },
            Type::File => self.repo.get(&blob_id, range).await?,
        };

        Ok(Blob {
            stream: stream_info.stream,
            current_chunk_size: stream_info.chunk_size,
            total_blob_size: stream_info.total_size,
            info,
        })
    }

    async fn update_meta(&self, blob_id: String, info_request: BlobInfoRequest) -> Result<()> {
        // Privilege check.
        ensure!(
            self.is_blob_owned_by(&blob_id, &info_request.owner)?,
            "forbidden"
        );

        if let Some(old_info) = self.index.get(&blob_id)? {
            let info = info_request.into_blob_info(old_info.meta.created_at, Utc::now());
            self.index.insert(&blob_id, &info)?;

            self.directory
                .index_blob(&blob_id, info, &self.config.node.name)
                .await?;
        } else {
            return Err(anyhow!("cannot update metadata for non-existent blob"));
        }

        Ok(())
    }

    async fn delete(&self, blob_id: String, username: &str) -> Result<()> {
        // Privilege check.
        ensure!(self.is_blob_owned_by(&blob_id, username)?, "forbidden");

        self.index.remove(&blob_id)?;
        self.repo.delete(&blob_id).await?;

        // Delete the blob on the directory.
        self.directory
            .delete_blob(&blob_id, &self.config.node.name)
            .await?;

        Ok(())
    }

    async fn get_certificates(&self) -> Option<CertificateInfo> {
        let guard = self.certificates.lock().await;
        (*guard).clone()
    }

    async fn fsync(&self, blob_id: String, username: &str) -> Result<()> {
        // Privilege check.
        ensure!(self.is_blob_owned_by(&blob_id, username)?, "forbidden");

        self.repo.fsync(blob_id).await
    }
}<|MERGE_RESOLUTION|>--- conflicted
+++ resolved
@@ -13,12 +13,8 @@
 use tokio::sync::Mutex;
 
 use super::{
-<<<<<<< HEAD
-    directory_proxy::DirectoryProxy, node_info::get_info, rebuild, transfer::TransferManager,
-=======
     directory_proxy::DirectoryProxy, index::Index, node_info::get_info, rebuild,
->>>>>>> 9e1efb58
-    ConcurrentRepository, Config,
+    transfer::TransferManager, ConcurrentRepository, Config,
 };
 
 type RepoBox = Box<dyn Repository + Send + Sync>;
@@ -32,15 +28,10 @@
 
     directory: Arc<DirectoryProxy>,
 
-<<<<<<< HEAD
-    index: Arc<sled::Db>,
+    index: Arc<Index>,
     repo: Arc<ConcurrentRepository>,
 
     transfer_manager: Arc<Mutex<Option<TransferManager>>>,
-=======
-    index: Arc<Index>,
-    repo: ConcurrentRepository,
->>>>>>> 9e1efb58
 }
 
 impl Storage {
